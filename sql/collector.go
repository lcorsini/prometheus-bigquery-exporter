--- conflicted
+++ resolved
@@ -42,20 +42,12 @@
 	metricName string
 	// query contains the standardSQL query.
 	query string
-<<<<<<< HEAD
 	// lastRun represents the last time the QueryRunner was executed
 	lastRun time.Time
 	// nextRun is the next time the QueryRunner shall run accordingly the cron parse
 	nextRun time.Time
 	// cronExpression is the schedule definition in Cron format. Ref.: https://crontab.guru/
 	cronExpression *cronexpr.Expression
-=======
-	// lastRun represents the last time the QueryRunner was executed, as unix timestamp in seconds
-	lastRun int64
-	// minInterval is the minimun interval in seconds between two runs of this Collector
-	minInterval int
-
->>>>>>> 11d0fd68
 	// valType defines whether the metric is a Gauge or Counter type.
 	valType prometheus.ValueType
 	// descs maps metric suffixes to the prometheus description. These descriptions
@@ -68,7 +60,6 @@
 	mux sync.Mutex
 }
 
-<<<<<<< HEAD
 // fetchCronString extracts the Cron Expression string set on query's file
 func fetchCronString(queryString string) string {
 	cronStringArg := "--cron-expression="
@@ -80,24 +71,6 @@
 		}
 	}
 	return "* * * * *"
-=======
-// fetchMinInterval extracts the minimun interval time set on query's file
-func fetchMinInterval(queryString string) int {
-	minIntervalArg := "--min-interval="
-	lines := strings.Split(queryString, "\n")
-	for i := range lines {
-		line := lines[i]
-		if strings.Contains(line, minIntervalArg) {
-			var minInterval int
-			_, err := fmt.Sscanf(line, minIntervalArg+"%d", &minInterval)
-			if err != nil {
-				log.Println("Error trying to extract min-inteval from:", line)
-			}
-			return minInterval
-		}
-	}
-	return 0
->>>>>>> 11d0fd68
 }
 
 // NewCollector creates a new BigQuery Collector instance.
@@ -109,7 +82,6 @@
 		log.Println("Error trying to parsing cron string:", cronString)
 	}
 	return &Collector{
-<<<<<<< HEAD
 		runner:         runner,
 		metricName:     metricName,
 		query:          query,
@@ -120,17 +92,6 @@
 		cronExpression: cronExpression,
 		lastRun:        now,
 		nextRun:        cronExpression.Next(now),
-=======
-		runner:      runner,
-		metricName:  metricName,
-		query:       query,
-		valType:     valType,
-		descs:       nil,
-		metrics:     nil,
-		mux:         sync.Mutex{},
-		minInterval: fetchMinInterval(query),
-		lastRun:     -1,
->>>>>>> 11d0fd68
 	}
 }
 
@@ -180,20 +141,12 @@
 // Update runs the collector query and atomically updates the cached metrics.
 // Update is called automaticlly after the collector is registered.
 func (col *Collector) Update() error {
-<<<<<<< HEAD
 	now := time.Now()
 	// Verify if the minumun interval is reached
 	if now.Unix() >= col.nextRun.Unix() || col.metrics == nil {
 		logx.Debug.Println("Update:", col.metricName)
 		col.lastRun = now
 		col.nextRun = col.cronExpression.Next(now)
-=======
-	now := time.Now().Unix()
-	// Verify if the minumun interval is reached
-	if now > col.lastRun+int64(col.minInterval) {
-		logx.Debug.Println("Update:", col.metricName)
-		col.lastRun = now
->>>>>>> 11d0fd68
 		metrics, err := col.runner.Query(col.query)
 		if err != nil {
 			logx.Debug.Println("Failed to run query:", err)
@@ -206,11 +159,7 @@
 		// to the previous value of col.metrics are not affected.
 		col.metrics = metrics
 	} else {
-<<<<<<< HEAD
 		logx.Debug.Println("Schedule time not reached, will run at:", col.nextRun)
-=======
-		logx.Debug.Println("Minimun interval not reached:", now-col.lastRun, "/", col.minInterval)
->>>>>>> 11d0fd68
 	}
 	return nil
 }
